--- conflicted
+++ resolved
@@ -867,7 +867,7 @@
                         contraction = "precondition_operator"
 
                     grad_norm_squared = 1e-2 * (
-                        jnp.linalg.norm(jnp.asarray(working_gradient)) ** 2
+                        jnp.linalg.norm(ravel_pytree(working_gradient)[0]) ** 2
                     )
 
                     tmp_descent_dir = [
@@ -1066,44 +1066,9 @@
                             varipeps_config.optimizer_method
                             is Optimizing_Methods.L_BFGS
                         ):
-<<<<<<< HEAD
                             descent_method_tuple = (
                                 l_bfgs_x_cache,
                                 l_bfgs_grad_cache,
-=======
-                            contraction = "precondition_operator_split_transfer"
-                        else:
-                            contraction = "precondition_operator"
-
-                        grad_norm_squared = 1e-2 * (
-                            jnp.linalg.norm(ravel_pytree(working_gradient)[0]) ** 2
-                        )
-
-                        tmp_descent_dir = [
-                            jax.scipy.sparse.linalg.gmres(
-                                lambda x: (
-                                    apply_contraction_jitted(
-                                        contraction, (te.tensor,), (te,), (x,)
-                                    )
-                                    + grad_norm_squared * x
-                                ),
-                                xe,
-                                xe,
-                                restart=varipeps_config.optimizer_precond_gmres_krylov_subspace_size,
-                                maxiter=varipeps_config.optimizer_precond_gmres_maxiter,
-                                solve_method="incremental",
-                            )[0]
-                            for te, xe in zip(
-                                working_unitcell.get_unique_tensors(),
-                                descent_dir,
-                                strict=True,
-                            )
-                        ]
-                        if all(
-                            jnp.sum(xe * x2e.conj()) >= 0
-                            for xe, x2e in zip(
-                                descent_dir, tmp_descent_dir, strict=True
->>>>>>> 7be380b7
                             )
                         _autosave_wrapper(
                             partial(
